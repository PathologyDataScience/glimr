--- conflicted
+++ resolved
@@ -6,11 +6,7 @@
 from glimr.keras import keras_losses, keras_metrics, keras_optimizer
 from glimr.optimization import optimization_space
 from glimr.search import Search
-<<<<<<< HEAD
-from glimr.utils import get_top_k_trials, sample_space
-=======
-from glimr.utils import sample_space, prune_constants
->>>>>>> 73141598
+from glimr.utils import get_top_k_trials, prune_constants, sample_space
 
 # list out things that are available for public use
 __all__ = (
